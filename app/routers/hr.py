--- conflicted
+++ resolved
@@ -2115,7 +2115,6 @@
             "incident_title": data["incident_title"],
             "incident_count": int(data["incident_count"]),
         }
-<<<<<<< HEAD
         osh_id=data["osh_id"]
         get_old_record = None
         if osh_id:
@@ -2129,11 +2128,11 @@
             
         update_occupational_safety_health(db, osh_id, record)
 
-        
-
-        new_value = f"{data['company_id']}, {data['workforce_type']}, {data['lost_time']}, {data['date']}, {data['incident_type']}, {data['incident_title']}, {data['incident_count']}"
-        old_value = f"{get_old_record['company_id']}, {get_old_record['workforce_type']}, {get_old_record['lost_time']}, {get_old_record['date']}, {get_old_record['incident_type']}, {get_old_record['incident_title']}, {get_old_record['incident_count']}"
-        
+            
+
+            new_value = f"{data['company_id']}, {data['workforce_type']}, {data['lost_time']}, {data['date']}, {data['incident_type']}, {data['incident_title']}, {data['incident_count']}"
+            old_value = f"{get_old_record['company_id']}, {get_old_record['workforce_type']}, {get_old_record['lost_time']}, {get_old_record['date']}, {get_old_record['incident_type']}, {get_old_record['incident_title']}, {get_old_record['incident_count']}"
+            
 
         append_audit_trail(
             db=db,
@@ -2145,47 +2144,6 @@
             new_value=new_value,
             description="Updated Single HR Occupational Safety Health record"
         )
-=======
-        print("Pass 2")
-        try:
-
-            osh_id=data["osh_id"]
-            print
-            get_old_record = None
-            if osh_id:
-                result = db.execute(text("""
-                    SELECT *
-                    FROM silver.hr_occupational_safety_health
-                    WHERE osh_id = :osh_id
-                    LIMIT 1
-                """), {"osh_id": osh_id})
-                get_old_record = result.mappings().first()
-            
-            update_occupational_safety_health(db, osh_id, record)
-
-
-            
-
-            new_value = f"{data['company_id']}, {data['workforce_type']}, {data['lost_time']}, {data['date']}, {data['incident_type']}, {data['incident_title']}, {data['incident_count']}"
-            old_value = f"{get_old_record['company_id']}, {get_old_record['workforce_type']}, {get_old_record['lost_time']}, {get_old_record['date']}, {get_old_record['incident_type']}, {get_old_record['incident_title']}, {get_old_record['incident_count']}"
-            
-
-            append_audit_trail(
-                db=db,
-                account_id=str(user_info.account_id),
-                target_table="hr_occupational_safety_health",
-                record_id=osh_id,
-                action_type="update",
-                old_value=old_value,
-                new_value=new_value,
-                description="Updated Single HR Occupational Safety Health record"
-            )
-
-        except Exception as e:
-            print(e)
-
-
->>>>>>> a25fdd74
         return {"message": "training record successfully updated."}
     except HTTPException:
         raise
